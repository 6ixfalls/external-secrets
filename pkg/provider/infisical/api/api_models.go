--- conflicted
+++ resolved
@@ -39,18 +39,11 @@
 }
 
 type GetSecretByKeyV3Request struct {
-<<<<<<< HEAD
-	EnvironmentSlug string `json:"environment"`
-	ProjectSlug     string `json:"workspaceId"`
-	SecretPath      string `json:"secretPath,omitempty"`
-	SecretKey       string `json:"secretKey"`
-=======
 	EnvironmentSlug        string `json:"environment"`
 	ProjectSlug            string `json:"workspaceSlug"`
 	SecretPath             string `json:"secretPath"`
 	SecretKey              string `json:"secretKey"`
 	ExpandSecretReferences bool   `json:"expandSecretReferences"`
->>>>>>> 7470307f
 }
 
 type GetSecretByKeyV3Response struct {
@@ -58,17 +51,11 @@
 }
 
 type GetSecretsV3Request struct {
-<<<<<<< HEAD
-	EnvironmentSlug string `json:"environment"`
-	ProjectSlug     string `json:"workspaceId"`
-	SecretPath      string `json:"secretPath,omitempty"`
-=======
 	EnvironmentSlug        string `json:"environment"`
 	ProjectSlug            string `json:"workspaceSlug"`
 	Recursive              bool   `json:"recursive"`
 	SecretPath             string `json:"secretPath"`
 	ExpandSecretReferences bool   `json:"expandSecretReferences"`
->>>>>>> 7470307f
 }
 
 type GetSecretsV3Response struct {
