/*
Licensed under the Apache License, Version 2.0 (the "License");
you may not use this file except in compliance with the License.
You may obtain a copy of the License at

	http://www.apache.org/licenses/LICENSE-2.0

Unless required by applicable law or agreed to in writing, software
distributed under the License is distributed on an "AS IS" BASIS,
WITHOUT WARRANTIES OR CONDITIONS OF ANY KIND, either express or impliec.
See the License for the specific language governing permissions and
limitations under the License.
*/

package api

import (
	"bytes"
	"encoding/json"
	"errors"
	"fmt"
	"io"
	"net/http"
	"net/url"
	"strconv"

	esv1beta1 "github.com/external-secrets/external-secrets/apis/externalsecrets/v1beta1"
	"github.com/external-secrets/external-secrets/pkg/metrics"
	"github.com/external-secrets/external-secrets/pkg/provider/infisical/constants"
)

type InfisicalClient struct {
	BaseURL *url.URL
	client  *http.Client
	token   string
}

type InfisicalApis interface {
	MachineIdentityLoginViaUniversalAuth(data MachineIdentityUniversalAuthLoginRequest) (*MachineIdentityDetailsResponse, error)
	GetSecretsV3(data GetSecretsV3Request) (map[string]string, error)
	GetSecretByKeyV3(data GetSecretByKeyV3Request) (string, error)
	CreateSecretV3(data ChangeSecretV3Request) error
	UpdateSecretV3(data ChangeSecretV3Request) error
	RevokeAccessToken() error
}

const (
	machineIdentityLoginViaUniversalAuth = "MachineIdentityLoginViaUniversalAuth"
	getSecretsV3                         = "GetSecretsV3"
	getSecretByKeyV3                     = "GetSecretByKeyV3"
	revokeAccessToken                    = "RevokeAccessToken"
)

const UserAgentName = "k8-external-secrets-operator"

var errJSONUnmarshal = errors.New("unable to unmarshal API response")
var errNoAccessToken = errors.New("unexpected error: no access token available to revoke")
var errAccessTokenAlreadyRetrieved = errors.New("unexpected error: access token was already retrieved")

type InfisicalAPIError struct {
	StatusCode int
	Err        any
	Message    any
	Details    any
}

func (e *InfisicalAPIError) Error() string {
	if e.Details != nil {
		detailsJSON, _ := json.Marshal(e.Details)
		return fmt.Sprintf("API error (%d): error=%v message=%v, details=%s", e.StatusCode, e.Err, e.Message, string(detailsJSON))
	} else {
		return fmt.Sprintf("API error (%d): error=%v message=%v", e.StatusCode, e.Err, e.Message)
	}
}

// checkError checks for an error on the http response and generates an appropriate error if one is
// found.
func checkError(resp *http.Response) error {
	if resp.StatusCode >= 200 && resp.StatusCode < 400 {
		return nil
	}

	var buf bytes.Buffer
	_, err := buf.ReadFrom(resp.Body)
	if err != nil {
		return fmt.Errorf("API error (%d) and failed to read response body: %w", resp.StatusCode, err)
	}

	// Attempt to unmarshal the response body into an InfisicalAPIErrorResponse.
	var errRes InfisicalAPIErrorResponse
	err = json.Unmarshal(buf.Bytes(), &errRes)
	// Non-200 errors that cannot be unmarshaled must be handled, as errors could come from outside of
	// Infisical.
	if err != nil {
		return fmt.Errorf("API error (%d), could not unmarshal error response: %w", resp.StatusCode, err)
	} else if errRes.StatusCode == 0 {
		// When the InfisicalResponse has a zero-value status code, then the
		// response was either malformed or not from Infisical. Instead, just return
		// the error string from the response.
		return fmt.Errorf("API error (%d): %s", resp.StatusCode, buf.String())
	} else {
		return &InfisicalAPIError{
			StatusCode: resp.StatusCode,
			Message:    errRes.Message,
			Err:        errRes.Error,
			Details:    errRes.Details,
		}
	}
}

func NewAPIClient(baseURL string, client *http.Client) (*InfisicalClient, error) {
	baseParsedURL, err := url.Parse(baseURL)
	if err != nil {
		return nil, err
	}

	api := &InfisicalClient{
		BaseURL: baseParsedURL,
		client:  client,
	}

	return api, nil
}

func (a *InfisicalClient) SetTokenViaMachineIdentity(clientID, clientSecret string) error {
	if a.token != "" {
		return errAccessTokenAlreadyRetrieved
	}

	var loginResponse MachineIdentityDetailsResponse
	err := a.do(
		"api/v1/auth/universal-auth/login",
		http.MethodPost,
		map[string]string{},
		MachineIdentityUniversalAuthLoginRequest{
			ClientID:     clientID,
			ClientSecret: clientSecret,
		},
		&loginResponse,
	)
	metrics.ObserveAPICall(constants.ProviderName, machineIdentityLoginViaUniversalAuth, err)

	if err != nil {
		return err
	}

	a.token = loginResponse.AccessToken
	return nil
}

func (a *InfisicalClient) RevokeAccessToken() error {
	if a.token == "" {
		return errNoAccessToken
	}

	var revokeResponse RevokeMachineIdentityAccessTokenResponse
	err := a.do(
		"api/v1/auth/token/revoke",
		http.MethodPost,
		map[string]string{},
		RevokeMachineIdentityAccessTokenRequest{AccessToken: a.token},
		&revokeResponse,
	)
	metrics.ObserveAPICall(constants.ProviderName, revokeAccessToken, err)

	if err != nil {
		return err
	}

	a.token = ""
	return nil
}

func (a *InfisicalClient) resolveEndpoint(path string) string {
	return a.BaseURL.ResolveReference(&url.URL{Path: path}).String()
}

func (a *InfisicalClient) addHeaders(r *http.Request) {
	if a.token != "" {
		r.Header.Add("Authorization", "Bearer "+a.token)
	}
	r.Header.Add("User-Agent", UserAgentName)
	r.Header.Add("Content-Type", "application/json")
}

// do is a generic function that makes an API call to the Infisical API, and handle the response
// (including if an API error is returned).
func (a *InfisicalClient) do(endpoint, method string, params map[string]string, body, response any) error {
	endpointURL := a.resolveEndpoint(endpoint)

	bodyReader, err := MarshalReqBody(body)
	if err != nil {
		return err
	}

	r, err := http.NewRequest(method, endpointURL, bodyReader)
	if err != nil {
		return err
	}

	a.addHeaders(r)

	q := r.URL.Query()
	for key, value := range params {
		q.Add(key, value)
	}
	r.URL.RawQuery = q.Encode()

	resp, err := a.client.Do(r)
	if err != nil {
		return err
	}
	defer resp.Body.Close()

	if err := checkError(resp); err != nil {
		return err
	}

	bodyBytes, err := io.ReadAll(resp.Body)
	if err != nil {
		return err
	}

	err = json.Unmarshal(bodyBytes, response)
	if err != nil {
		// Importantly, we do not include the response in the actual error to avoid
		// leaking anything sensitive.
		return errJSONUnmarshal
	}

	return nil
}

func (a *InfisicalClient) GetSecretsV3(data GetSecretsV3Request) (map[string]string, error) {
	params := map[string]string{
		"workspaceSlug":          data.ProjectSlug,
		"environment":            data.EnvironmentSlug,
		"secretPath":             data.SecretPath,
		"include_imports":        "true",
		"expandSecretReferences": strconv.FormatBool(data.ExpandSecretReferences),
		"recursive":              strconv.FormatBool(data.Recursive),
	}

<<<<<<< HEAD
	q := req.URL.Query()
	q.Add("workspaceId", data.ProjectSlug)
	q.Add("environment", data.EnvironmentSlug)
	q.Add("secretPath", data.SecretPath)
	q.Add("include_imports", "true")
	q.Add("expandSecretReferences", "true")
	req.URL.RawQuery = q.Encode()

	rawRes, err := a.do(req)
=======
	res := GetSecretsV3Response{}
	err := a.do(
		"api/v3/secrets/raw",
		http.MethodGet,
		params,
		http.NoBody,
		&res,
	)
	metrics.ObserveAPICall(constants.ProviderName, getSecretsV3, err)
>>>>>>> 7470307f
	if err != nil {
		return nil, err
	}

	secrets := make(map[string]string)
	for _, s := range res.ImportedSecrets {
		for _, el := range s.Secrets {
			secrets[el.SecretKey] = el.SecretValue
		}
	}
	for _, el := range res.Secrets {
		secrets[el.SecretKey] = el.SecretValue
	}

	return secrets, nil
}

func (a *InfisicalClient) GetSecretByKeyV3(data GetSecretByKeyV3Request) (string, error) {
	params := map[string]string{
		"workspaceSlug":          data.ProjectSlug,
		"environment":            data.EnvironmentSlug,
		"secretPath":             data.SecretPath,
		"include_imports":        "true",
		"expandSecretReferences": strconv.FormatBool(data.ExpandSecretReferences),
	}

<<<<<<< HEAD
	q := req.URL.Query()
	q.Add("workspaceId", data.ProjectSlug)
	q.Add("environment", data.EnvironmentSlug)
	q.Add("secretPath", data.SecretPath)
	q.Add("include_imports", "true")
	req.URL.RawQuery = q.Encode()

	rawRes, err := a.do(req)
	if err != nil {
		return "", err
	}
	if rawRes.StatusCode == 400 {
		var errRes InfisicalAPIErrorResponse
		err = ReadAndUnmarshal(rawRes, &errRes)
		if err != nil {
			return "", fmt.Errorf(errJSONSecretUnmarshal, err)
		}

		if errRes.Message == "Secret not found" || errRes.Message == "Folder not found for the given environment slug & secret path" {
=======
	endpointURL := fmt.Sprintf("api/v3/secrets/raw/%s", data.SecretKey)

	res := GetSecretByKeyV3Response{}
	err := a.do(
		endpointURL,
		http.MethodGet,
		params,
		http.NoBody,
		&res,
	)
	metrics.ObserveAPICall(constants.ProviderName, getSecretByKeyV3, err)
	if err != nil {
		var apiErr *InfisicalAPIError
		if errors.As(err, &apiErr) && apiErr.StatusCode == 404 {
>>>>>>> 7470307f
			return "", esv1beta1.NoSecretError{}
		}
		return "", err
	}

	return res.Secret.SecretValue, nil
}

func (a *InfisicalClient) CreateSecretV3(data ChangeSecretV3Request) error {
	endpointURL := a.resolveEndpoint(fmt.Sprintf("api/v3/secrets/raw/%s", data.SecretKey))
	body, err := MarshalReqBody(data)
	if err != nil {
		return err
	}

	req, err := http.NewRequest(http.MethodPost, endpointURL, body)
	metrics.ObserveAPICall(constants.ProviderName, "CreateSecretV3", err)
	if err != nil {
		return err
	}

	rawRes, err := a.do(req)
	if err != nil {
		return err
	}

	if rawRes.StatusCode == 200 {
		return nil
	} else {
		var errRes InfisicalAPIErrorResponse
		err = ReadAndUnmarshal(rawRes, &errRes)
		if err != nil {
			return fmt.Errorf(errJSONSecretUnmarshal, err)
		}

		if errRes.Message == "Secret not found" || errRes.Message == "Folder not found for the given environment slug & secret path" {
			return esv1beta1.NoSecretError{}
		}
		return errors.New(errRes.Message)
	}
}

func (a *InfisicalClient) UpdateSecretV3(data ChangeSecretV3Request) error {
	endpointURL := a.resolveEndpoint(fmt.Sprintf("api/v3/secrets/raw/%s", data.SecretKey))
	body, err := MarshalReqBody(data)
	if err != nil {
		return err
	}

	req, err := http.NewRequest(http.MethodPatch, endpointURL, body)
	metrics.ObserveAPICall(constants.ProviderName, "UpdateSecretV3", err)
	if err != nil {
		return err
	}

	rawRes, err := a.do(req)
	if err != nil {
		return err
	}

	if rawRes.StatusCode == 200 {
		return nil
	} else {
		var errRes InfisicalAPIErrorResponse
		err = ReadAndUnmarshal(rawRes, &errRes)
		if err != nil {
			return fmt.Errorf(errJSONSecretUnmarshal, err)
		}

		if errRes.Message == "Secret not found" || errRes.Message == "Folder not found for the given environment slug & secret path" {
			return esv1beta1.NoSecretError{}
		}
		return errors.New(errRes.Message)
	}
}

func MarshalReqBody(data any) (*bytes.Reader, error) {
	body, err := json.Marshal(data)
	if err != nil {
		return nil, err
	}
	return bytes.NewReader(body), nil
}<|MERGE_RESOLUTION|>--- conflicted
+++ resolved
@@ -241,17 +241,6 @@
 		"recursive":              strconv.FormatBool(data.Recursive),
 	}
 
-<<<<<<< HEAD
-	q := req.URL.Query()
-	q.Add("workspaceId", data.ProjectSlug)
-	q.Add("environment", data.EnvironmentSlug)
-	q.Add("secretPath", data.SecretPath)
-	q.Add("include_imports", "true")
-	q.Add("expandSecretReferences", "true")
-	req.URL.RawQuery = q.Encode()
-
-	rawRes, err := a.do(req)
-=======
 	res := GetSecretsV3Response{}
 	err := a.do(
 		"api/v3/secrets/raw",
@@ -261,7 +250,6 @@
 		&res,
 	)
 	metrics.ObserveAPICall(constants.ProviderName, getSecretsV3, err)
->>>>>>> 7470307f
 	if err != nil {
 		return nil, err
 	}
@@ -288,27 +276,6 @@
 		"expandSecretReferences": strconv.FormatBool(data.ExpandSecretReferences),
 	}
 
-<<<<<<< HEAD
-	q := req.URL.Query()
-	q.Add("workspaceId", data.ProjectSlug)
-	q.Add("environment", data.EnvironmentSlug)
-	q.Add("secretPath", data.SecretPath)
-	q.Add("include_imports", "true")
-	req.URL.RawQuery = q.Encode()
-
-	rawRes, err := a.do(req)
-	if err != nil {
-		return "", err
-	}
-	if rawRes.StatusCode == 400 {
-		var errRes InfisicalAPIErrorResponse
-		err = ReadAndUnmarshal(rawRes, &errRes)
-		if err != nil {
-			return "", fmt.Errorf(errJSONSecretUnmarshal, err)
-		}
-
-		if errRes.Message == "Secret not found" || errRes.Message == "Folder not found for the given environment slug & secret path" {
-=======
 	endpointURL := fmt.Sprintf("api/v3/secrets/raw/%s", data.SecretKey)
 
 	res := GetSecretByKeyV3Response{}
@@ -323,7 +290,6 @@
 	if err != nil {
 		var apiErr *InfisicalAPIError
 		if errors.As(err, &apiErr) && apiErr.StatusCode == 404 {
->>>>>>> 7470307f
 			return "", esv1beta1.NoSecretError{}
 		}
 		return "", err
